--- conflicted
+++ resolved
@@ -282,7 +282,7 @@
 use sp_runtime::{Serialize, Deserialize};
 use frame_system::{self as system, ensure_signed, ensure_root, offchain::SubmitSignedTransaction};
 
-use sp_phragmen::{ExtendedBalance, PhragmenStakedAssignment, Assignment};
+use sp_phragmen::{ExtendedBalance, Assignment};
 
 const DEFAULT_MINIMUM_VALIDATOR_COUNT: u32 = 4;
 // ------------- IMPORTANT NOTE: must be the same as `generate_compact_solution_type`.
@@ -1726,41 +1726,6 @@
 				Self::slashable_balance_of,
 			);
 
-<<<<<<< HEAD
-			if cfg!(feature = "equalize") {
-				let mut staked_assignments
-					: Vec<(T::AccountId, Vec<PhragmenStakedAssignment<T::AccountId>>)>
-					= Vec::with_capacity(assignments.len());
-				for Assignment { who, distribution } in assignments.iter() {
-					let mut staked_assignment
-						: Vec<PhragmenStakedAssignment<T::AccountId>>
-						= Vec::with_capacity(distribution.len());
-
-					// If this is a self vote, then we don't need to equalise it at all. While the
-					// staking system does not allow nomination and validation at the same time,
-					// this must always be 100% support.
-					if distribution.len() == 1 && distribution[0].0 == *who {
-						continue;
-					}
-					for (c, per_thing) in distribution.iter() {
-						let nominator_stake = to_votes(Self::slashable_balance_of(who));
-						let other_stake = *per_thing * nominator_stake;
-						staked_assignment.push((c.clone(), other_stake));
-					}
-					staked_assignments.push((who.clone(), staked_assignment));
-				}
-
-				sp_phragmen::equalize::<_, _, T::CurrencyToVote, _>(
-					staked_assignments,
-					&mut supports,
-					ELECTION_TOLERANCE,
-					ELECTION_ITERATIONS,
-					Self::slashable_balance_of,
-				);
-			}
-
-=======
->>>>>>> 6688c3be
 			// Clear Stakers.
 			for v in Self::current_elected().iter() {
 				<Stakers<T>>::remove(v);
@@ -1788,25 +1753,13 @@
 						total = total.saturating_add(value);
 					});
 				let exposure = Exposure {
-<<<<<<< HEAD
-					own: to_balance(support.own),
-=======
 					own,
 					others,
->>>>>>> 6688c3be
 					// This might reasonably saturate and we cannot do much about it. The sum of
 					// someone's stake might exceed the balance type if they have the maximum amount
 					// of balance and receive some support. This is super unlikely to happen, yet
 					// we simulate it in some tests.
-<<<<<<< HEAD
-					total: to_balance(support.total),
-					others: support.others
-						.into_iter()
-						.map(|(who, value)| IndividualExposure { who, value: to_balance(value) })
-						.collect::<Vec<IndividualExposure<_, _>>>(),
-=======
 					total,
->>>>>>> 6688c3be
 				};
 
 				if exposure.total < slot_stake {
