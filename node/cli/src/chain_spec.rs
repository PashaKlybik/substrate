--- conflicted
+++ resolved
@@ -140,11 +140,8 @@
 				(x.0.clone(), x.1.clone(), STASH, StakerStatus::Validator)
 			}).collect(),
 			invulnerables: initial_authorities.iter().map(|x| x.0.clone()).collect(),
-<<<<<<< HEAD
 			slash_reward_fraction: Perbill::from_percent(10),
-=======
 			.. Default::default()
->>>>>>> 138bcf0d
 		}),
 		democracy: Some(DemocracyConfig::default()),
 		collective_Instance1: Some(CouncilConfig {
@@ -270,11 +267,8 @@
 				(x.0.clone(), x.1.clone(), STASH, StakerStatus::Validator)
 			}).collect(),
 			invulnerables: initial_authorities.iter().map(|x| x.0.clone()).collect(),
-<<<<<<< HEAD
 			slash_reward_fraction: Perbill::from_percent(10),
-=======
 			.. Default::default()
->>>>>>> 138bcf0d
 		}),
 		democracy: Some(DemocracyConfig::default()),
 		collective_Instance1: Some(CouncilConfig {
